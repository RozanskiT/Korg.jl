--- conflicted
+++ resolved
@@ -87,20 +87,12 @@
 # Arguments
 - `Z::Integer`: Z is the atomic number of the ion (1 for HI)
 - `nmin::Integer`: The lowest energy level (principle quantum number) included in the calculation
-<<<<<<< HEAD
-- `nsdens_div_partition::Real` is the number density of the current species divided by the
-=======
 - `nsdens_div_partition` is the number density of the current species divided by the
->>>>>>> 2a29dfc1
    partition function.
 - `ν`: frequency in Hz
 - `ρ`: mass density in g/cm³
 - `T`: temperature in K
-<<<<<<< HEAD
-- `ion_energy::Real`: the ionization energy from the ground state (in eV).
-=======
 - `ion_energy`: the ionization energy from the ground state (in eV).
->>>>>>> 2a29dfc1
 
 # Notes
 This implements equation (5.6) from Kurucz (1970). I think ρ was simply omitted from that equation.
@@ -159,11 +151,7 @@
 - `ν`: frequency in Hz
 - `ρ`: mass density in g/cm³
 - `T`: temperature in K
-<<<<<<< HEAD
-- `ion_energy::Real`: the ionization energy from the ground state (in eV). This can be 
-=======
 - `ion_energy`: the ionization energy from the ground state (in eV). This can be 
->>>>>>> 2a29dfc1
    estimated as Z²*Rydberg_H (Rydberg_H is the ionization energy of Hydrogen)
 - `nmax_explicit_sum::Integer`: The highest energy level whose opacity contribution is included in
    the explicit sum. The contributions from higher levels are included in the integral.

using NLsolve

"""
    setup_ionization_energies([filename])

Parses the table of ionization energies and returns it as a dictionary mapping elements to
their ionization energies, `[χ₁, χ₂, χ₃]` in eV.
"""
function setup_ionization_energies(fname=joinpath(_data_dir, 
                                                  "BarklemCollet2016-ionization_energies.dat"))
    open(fname, "r") do f
        d = Dict{String, Vector{Float64}}()
        for line in eachline(f)
            if line[1] != '#'        
                toks = split(strip(line))
                #the first token is the atomic number, which we ignore
                d[toks[2]] = parse.(Float64, toks[3:end])
            end
        end
        d
    end
end

"""
    saha_ion_weights(T, nₑ, atom, ionization_energies, partition_functions)

Returns `(wII, wIII)`, where `wII` is the ratio of singly ionized to neutral atoms of a given 
element, and `wIII` is the ration of doubly ionized to neutral atoms.

arguments:
- temperature `T` [K]
- electron number density `nₑ` [cm^-3]
- atom, the atomic symbol of the element 
- `ionization_energies` is a Dict mapping elements to their first three ionization energies
- `partition_funcs` is a Dict mapping species to their partition functions
"""
function saha_ion_weights(T, nₑ, atom::String, ionization_energies::Dict, partition_funcs::Dict)
    χI, χII, χIII = ionization_energies[atom]
    UI = partition_funcs[atom*"_I"](T)
    UII = partition_funcs[atom*"_II"](T)

    k = kboltz_eV
    transU = translational_U(electron_mass_cgs, T)
    
    wII =  (2.0/nₑ * (UII/UI) * transU * exp(-χI/k/T))
    wIII = if atom == "H"
        0.0
    else
        UIII = partition_funcs[atom*"_III"](T)
        (wII*2.0/nₑ * (UIII/UII) * transU * exp(-χII/k/T))
    end
    wII, wIII
end

"convieience method for easier testing"
function saha_ion_weights(T, nₑ, χs::Vector{<:Real}, Us::Vector{Function})
    ionization_energies = Dict(["X" => χs])
    partition_funcs = Dict(["X_I" => Us[1], "X_II" => Us[2], "X_III" => Us[3]])
    saha_ion_weights(T, nₑ, "X", ionization_energies, partition_funcs)
end

"""
    translational_U(m, T)

The contribution to the partition function from the free movement of a particle.
Used in the Saha equation.

arguments
- `m` is the particle mass
- `T` is the temperature in K
"""
function translational_U(m, T)
     k = kboltz_cgs
     h = hplanck_cgs
     (2π*m*k*T/h^2)^1.5
end

"""
    molecular_equilibrium_equations(absolute_abundances, ironization_energies, partiation_fns, equilibrium_constants)

Returns a NamedTuple representing the system of equations specifying molecular equilibrium.

arguments:
- A Dict of `absolute_abundances`, N_X/N_total
- a Dict of ionization energies, `ionization_energies`.  The keys of act as a list of all atoms.
- a Dict of partition functions, `partition_fns`
- a Dict of log molecular equilibrium constants, `equilibrium_constants`, in partial pressure form. 
  The keys of `equilibrium_constants` act as a list of all molecules.

The system of equations is specified with the number densities of the neutral atoms as free 
parameters.  Each equation specifies the conservation of a particular species, e.g. (simplified)

n(O) = n(CO) + n(OH) + n(O I) + n(O II) + n(O III).

In this equation:
- n(O), the number density of oxygen atoms in any form comes `absolute_abundances` and the total
number density (supplied later)
- n(O I) is a free parameter.  The numerical solver is varying this to satisfy the system of 
  equations.
- n(O II), and n(O III) come from the Saha (ionization) equation given n(O I)
- n(CO) and n(OH) come from the molecular equilibrium constants K, which are precomputed 
  over a range of temperatures. 

K is defined in terms of partial pressures, so e.g.
K(OH)  ==  (p(O) p(H)) / p(OH)  ==  (n(O) + n(H)) / n(OH) kT
Alternatively, this could be computed via a Saha equation involving the molecular partition function
and dissolution energy.
"""
function molecular_equilibrium_equations(absolute_abundances, ionization_energies, partition_fns, 
                                         equilibrium_constants)
    atoms = collect(keys(ionization_energies))
    molecules = filter(keys(equilibrium_constants)) do m
        !('+' in m || '-' in m)
    end

    #construct a mapping from each atom to an integer these will be the indeces of each number 
    #density in the system equations, the xᵢs in the vector for of the residual equation, F(x) = 0.
    var_indices = Dict{String, Int}()
    for (i, a) in enumerate(atoms)
        var_indices[a] = i
    end

    #the residuals of the molecular equilibrium equations parametrized by T, electron number density
    #and number densities of each element [cm^-3]
    function system(T, nₜ, nₑ)
        #`residuals!` puts the residuals the system of molecular equilibrium equations in `F`
        #`x` is a vector containing the number density of the neutral species of each element
        function residuals!(F, x)
            for (i, a) in enumerate(atoms)
                #LHS: total number of atoms
                F[i] = nₜ * absolute_abundances[a]
                wII, wIII = saha_ion_weights(T, nₑ, a, ionization_energies, partition_fns)
                #RHS: first through third ionization states
                F[i] -= (1 + wII + wIII) * x[i]
            end
            for m in molecules
                el1, el2 = get_atoms(m)
                i1 = var_indices[el1]
                i2 = var_indices[el2]
                nₘ = x[i1] * x[i2] * kboltz_cgs * T / 10^equilibrium_constants[m](T)
                #RHS: subtract atoms which are part of mollecules
                F[i1] -= nₘ
                F[i2] -= nₘ
            end
        end
    end

    #passing atoms and molecules might seem a little weird architecturally, but it's partly in 
<<<<<<< HEAD
    #anticipation if automatically culling the list of species considered by what's in the linelist
=======
    #anticipation of automatically culling the list of species considered by what's in the line list
>>>>>>> 2d2aab82
    #in the future
    (atoms=atoms, molecules=molecules, equations=system, absolute_abundances,
     ionization_energies=ionization_energies, partition_fns=partition_fns, 
     equilibrium_constants=equilibrium_constants)
end

"""
    molecular_equilibrium(MEQS, T, nₜ, nₑ; x0)

Iteratively solve for the number density of each species. Returns a Dict mapping species to number 
densities.

arguments:
- the system of molecular equilibrium equations `MEQs` (the thing returned by 
`molecular_equilibrium_equations`)
- the temperature `T`, 
- the number density of non-electron particles `nₜ`
- the electron number density `nₑ`
- optionally, `x0`, a starting point for the solver
"""
function molecular_equilibrium(MEQs, T, nₜ, nₑ;
                               x0=[nₜ*MEQs.absolute_abundances[a]* 0.8 for a in MEQs.atoms]) :: Dict
    #numerically solve for equlibrium.  This uses finite difference rather that autodiff bacause 
    #it's fast enough this way and requires fewer deps, but enabling autodiff is trivial
    sol = nlsolve(MEQs.equations(T, nₜ, nₑ), x0; iterations=20, store_trace=true, ftol=nₜ * 1e-12, 
                  autodiff=:forward)
    if !sol.f_converged
        error("Molecular equlibrium unconverged", sol, "\n", sol.trace)
    end

    #start with the neutral atomic species
    number_densities = Dict((MEQs.atoms .* "_I") .=> sol.zero)
    #now the ionized atomic species
    for a in MEQs.atoms
        wII, wIII = saha_ion_weights(T, nₑ, a, MEQs.ionization_energies, MEQs.partition_fns)
        number_densities[a*"_II"] = wII * number_densities[a*"_I"]
        number_densities[a*"_III"] = wIII * number_densities[a*"_I"]
    end
    #now the molecules
    for m in MEQs.molecules 
        el1, el2 = get_atoms(m)
        n₁ = number_densities[el1*"_I"]
        n₂ = number_densities[el2*"_I"]
        K = MEQs.equilibrium_constants[m]
        number_densities[m*"_I"] = n₁ * n₂ * kboltz_cgs * T / 10^K(T)
    end

    number_densities
end<|MERGE_RESOLUTION|>--- conflicted
+++ resolved
@@ -145,12 +145,8 @@
         end
     end
 
-    #passing atoms and molecules might seem a little weird architecturally, but it's partly in 
-<<<<<<< HEAD
-    #anticipation if automatically culling the list of species considered by what's in the linelist
-=======
-    #anticipation of automatically culling the list of species considered by what's in the line list
->>>>>>> 2d2aab82
+    #passing atoms and molecules might seem a little weird architecturally, but it's partly in
+    #anticipation of automatically culling the list of species considered by what's in the linelist
     #in the future
     (atoms=atoms, molecules=molecules, equations=system, absolute_abundances,
      ionization_energies=ionization_energies, partition_fns=partition_fns, 

--- conflicted
+++ resolved
@@ -2,11 +2,7 @@
 
 """
     line_absorption(linelist, λs, temp, nₑ, n_densities, partition_fns, ξ
-<<<<<<< HEAD
-                   ; α_cntm, cutoff_threshold, window_size)
-=======
                    ; α_cntm=nothing, cutoff_threshold=1e-3, window_size=20.0*1e-8)
->>>>>>> 2a29dfc1
 
 Calculate the opacity coefficient, α, in units of cm^-1 from all lines in `linelist`, at wavelengths
 `λs`. 
@@ -29,22 +25,14 @@
 function line_absorption(linelist, λs, temp, nₑ, n_densities::Dict, partition_fns::Dict, ξ 
                          ; α_cntm=nothing, cutoff_threshold=1e-3, window_size=20.0*1e-8)
     if length(linelist) == 0
-<<<<<<< HEAD
-        return 0
-=======
         return zeros(length(λs))
->>>>>>> 2a29dfc1
     end
 
     #type shenanigans to allow autodiff to do its thing
     α_type = typeof(promote(linelist[1].wl, λs[1], temp, nₑ, n_densities["H_I"], ξ, cutoff_threshold
                            )[1])
     α_lines = zeros(α_type, length(λs))
-<<<<<<< HEAD
-=======
-
-
->>>>>>> 2a29dfc1
+
     #lb and ub are the indices to the upper and lower wavelengths in the "window", i.e. the shortest
     #and longest wavelengths which feel the effect of each line 
     lb = 1
@@ -55,18 +43,12 @@
         #doppler-broadening parameter
         Δλ_D = line.wl * sqrt(2kboltz_cgs*temp / mass + ξ^2) / c_cgs
 
-<<<<<<< HEAD
-        Γ = (line.gamma_rad + 
-                nₑ*scaled_stark(line.gamma_stark, temp)  + 
-                (n_densities["H_I"] + 0.42n_densities["He_I"])*scaled_vdW(line.vdW, mass, temp))
-=======
         #get all damping params from line list.  There may be better sources for this.
         Γ = line.gamma_rad 
         if !ismolecule(line.species) 
             Γ += (nₑ*scaled_stark(line.gamma_stark, temp) +
                   (n_densities["H_I"] + 0.42n_densities["He_I"])*scaled_vdW(line.vdW, mass, temp))
         end
->>>>>>> 2a29dfc1
 
         #hack in Hα resonant broadening
         if line.species == "H_I" && (6e-5 < line.wl < 7e-5)
@@ -156,11 +138,7 @@
 The cross-section (divided by gf) at wavelength `wl` in Ångstroms of a transition for which the product of the
 degeneracy and oscillator strength is `10^log_gf`.
 """
-<<<<<<< HEAD
-function sigma_line(λ) where F <: Real
-=======
 function sigma_line(λ::Real)
->>>>>>> 2a29dfc1
     #work in cgs
     e  = electron_charge_cgs
     mₑ = electron_mass_cgs
@@ -175,18 +153,12 @@
 A normalized voigt profile centered on λ₀ with doppler width `invΔλ_D` = 1/Δλ_D and lorentz width 
 `Δλ_L` evaluated at `λ` (cm).  Note that this returns values in units of cm^-1.
 """
-<<<<<<< HEAD
-function line_profile(λ₀, Δλ_D::Real, Δλ_L::Real, λs::AbstractVector)
-    invΔλ_D = 1/Δλ_D
-    @. voigt(Δλ_L * invΔλ_D / 4π, abs(λs-λ₀) * invΔλ_D) / sqrt(π) * invΔλ_D 
-=======
 function line_profile(λ₀, invΔλ_D::F, Δλ_L, line_amplitude::F, λ::F) where F <: Real
     _line_profile(λ₀, invΔλ_D, Δλ_L*invΔλ_D/(4π), line_amplitude*invΔλ_D/sqrt(π), λ)
 end
 function _line_profile(λ₀, invΔλ_D::F, Δλ_L_invΔλ_D_div_4π::F, amplitude_invΔλ_D_div_sqrt_π::F, λ::F
                       ) where F <: Real
     voigt(Δλ_L_invΔλ_D_div_4π, abs(λ-λ₀) * invΔλ_D) * amplitude_invΔλ_D_div_sqrt_π
->>>>>>> 2a29dfc1
 end
 
 function harris_series(v) # assume v < 5

using SpecialFunctions: expint
using Interpolations: LinearInterpolation, Throw
import ..ContinuumOpacity

"""
    synthesize(atm, linelist, λs, [metallicity, [alpha]]; abundances=Dict())

Solve the transfer equation in the model atmosphere `atm` with the transitions in `linelist` at the 
wavelengths `λs` [Å] to get the resultant astrophysical flux at each wavelength.

optional arguments:
- `metallicity`, i.e. [metals/H] is log_10 solar relative
- `vmic` (default: 0) is the microturbulent velocity, ξ, in km/s.
- `abundances` are A(X) format, i.e. A(x) = log_10(n_X/n_H), where n_X is the number density of X.
- `line_window` (default: 10): the farthest any line can be from the provide wavelenth range range
   before it is discarded (in Å).
- `cntm_step`: the wavelength resolution with which continuum opacities are calculated.
- `ionization_energies`, a Dict containing the first three ionization energies of each element, 
   defaults to `Korg.ionization_energies`.
- `partition_funcs`, a Dict mapping species to partition functions. Defaults to data from 
   Barklem & Collet 2016, `Korg.partition_funcs`.
- `equilibrium_constants`, a Dict mapping diatomic molecules to theirmolecular equilbrium constants
  in partial pressure form.  Defaults to data from Barklem and Collet 2016, 
  `Korg.equilibrium_constants`.

Uses solar abundances scaled by `metallicity` and for those not provided.
"""
<<<<<<< HEAD
function synthesize(atm, linelist, λs::AbstractVector{F}, metallicity::F=0.0; vmic=1.0, 
                    abundances=Dict(), line_window::F=10.0, cntm_step=1.0::F,
=======
function synthesize(atm, linelist, λs::AbstractVector{F}; metallicity::F=0.0, vmic=1.0,
                    abundances=Dict(), line_window::F=10.0, 
>>>>>>> 1c92d6ec
                    ionization_energies=ionization_energies, 
                    partition_funcs=partition_funcs,
                    equilibrium_constants=equilibrium_constants) where F <: AbstractFloat
    #work in cm
    λs = λs * 1e-8
    cntm_step *= 1e-8
    cntmλs = λs[1] - cntm_step : cntm_step : λs[end] + cntm_step

    #sort the lines if necessary and check that λs is sorted
    issorted(linelist; by=l->l.wl) || sort!(linelist, by=l->l.wl)
    if !issorted(λs)
        throw(ArgumentError("λs must be sorted"))
    end

    #remove lines outside of wavelength range. Note that this is not passed to line_absorption 
    #because that will hopefully be set dynamically soon
    nlines = length(linelist)
    linelist = filter(l-> λs[1] - line_window*1e-8 <= l.wl <= λs[end] + line_window*1e-8, linelist)
    if length(linelist) != nlines
        @info "omitting $(nlines - length(linelist)) lines which fall outside the wavelength range"
    end

    #impotent = setdiff(Set(keys(abundances)), elements)
    #if length(impotent) > 0
    #    @warn "Abundanc(es) for $(impotent) is specified but not in line list."
    #end

    abundances = get_absolute_abundances(atomic_symbols, metallicity, abundances)
    MEQs = molecular_equilibrium_equations(abundances, ionization_energies, partition_funcs, 
                                           equilibrium_constants)

    #the absorption coefficient, α, for each wavelength and atmospheric layer
    α = Matrix{F}(undef, length(atm), length(λs))
    for (i, layer) in enumerate(atm)
        number_densities = molecular_equilibrium(MEQs, layer.temp, layer.number_density,
                                                 layer.electron_density)

        α[i, :] = line_absorption(linelist, λs, layer.temp, number_densities, atomic_masses, 
                                  partition_funcs, ionization_energies, vmic*1e5)

        cntmα = total_continuum_opacity(c_cgs ./ cntmλs, layer.temp, layer.electron_density, 
                                   layer.density, number_densities, partition_funcs) * layer.density
        α[i, :] += LinearInterpolation(cntmλs, cntmα, extrapolation_bc=Throw()).(λs)
    end

    #the thickness of each atmospheric layer 
    Δcolmass = diff((l->l.colmass).(atm))
    Δs = 0.5([0 ; Δcolmass] + [Δcolmass; Δcolmass[end]]) ./ (l->l.density).(atm)

    τ = cumsum(α .* Δs, dims=1) #optical depth at each layer at each wavelenth

    source_fn = blackbody.((l->l.temp).(atm), λs')

    #This isn't the standard solution to the transfer equation.
    #The exponential integral function, expint, captures the integral over the disk of the star to 
    #get the emergent astrophysical flux. I was made aware of this form of the solution, by
    #Edmonds+ 1969 (https://ui.adsabs.harvard.edu/abs/1969JQSRT...9.1427E/abstract).
    #You can verify it by substituting the variable of integration in the exponential integal, t,
    #with mu=1/t.
    flux = map(zip(eachcol(τ), eachcol(source_fn))) do (τ_λ, S_λ)
        trapezoid_rule(τ_λ, S_λ .* expint.(2, τ_λ))
    end

    #return the solution, along with other quantities across wavelength and atmospheric layer.
    #idk whether we should return this extra stuff long-term, but it's useful for debugging
    (flux=flux, alpha=α, tau=τ, source_fn=source_fn)
end

"""
Calculate N_X/N_total for each X in `elements` given some `specified_abundances`, A(X).  Use the 
metallicity [X/H] to calculate those remaining from the solar values (except He).
"""
function get_absolute_abundances(elements, metallicity, A_X::Dict)::Dict
    if "H" in keys(A_X)
        throw(ArgumentError("A(H) set, but A(H) = 12 by definition. Adjust \"metallicity\" and "
                           * "\"abundances\" to implicitly set the amount of H"))
    end

    #populate dictionary of absolute abundaces
    abundances = Dict()
    for elem in elements
        if elem == "H"
            abundances[elem] = 1.0
        elseif elem in keys(A_X)
            abundances[elem] = 10^(A_X[elem] - 12.0)
        else
            #I'm accessing the module global solar_abundances here, but it doesn't make sense to 
            #make this an optional argument because this behavior can be completely overridden by 
            #specifying all abundances explicitely.
            Δ = elem == "He" ? 0.0 : metallicity
            abundances[elem] = 10^(solar_abundances[elem] + Δ - 12.0)
        end
    end
    #now normalize so that sum(N_x/N_total) = 1
    total = sum(values(abundances)) + sum([0; [10^(solar_abundances[elem] + metallicity - 12)
                                               for elem in atomic_symbols if ! (elem in elements)]])
    for elem in keys(abundances)
        abundances[elem] /= total
    end
    abundances
end

"""
The total continuum opacity, κ, at many frequencies, ν.

- `νs` are frequencies in Hz
- `T` is temperature in K
- `nₑ` is the electron number density in cm^-3
- `ρ` is the density in g cm^-3 
- `number_densities` is a `Dict` mapping each species to its number density
- `partition_funcs` is a `Dict mapping each species to its partition function
"""
function total_continuum_opacity(νs::Vector{F}, T::F, nₑ::F, ρ::F, number_densities::Dict, 
                                 partition_funcs::Dict) where F <: AbstractFloat
    κ = zeros(F, length(νs))

    #TODO check all arguments

    #Hydrogen continuum opacities
    nH_I = number_densities["H_I"]
    nH_I_div_U = nH_I / partition_funcs["H_I"](T)
    κ += ContinuumOpacity.H_I_bf.(nH_I_div_U, νs, ρ, T) 
    κ += ContinuumOpacity.H_I_ff.(number_densities["H_II"], nₑ, νs, ρ, T)
    κ += ContinuumOpacity.Hminus_bf.(nH_I_div_U, nₑ, νs, ρ, T)
    κ += ContinuumOpacity.Hminus_ff.(nH_I_div_U, nₑ, νs, ρ, T)
    κ += ContinuumOpacity.H2plus_bf_and_ff.(nH_I_div_U, number_densities["H_II"], νs, ρ, T)
    
    #He continuum opacities
    κ += ContinuumOpacity.He_II_bf.(number_densities["He_II"]/partition_funcs["He_II"](T), νs, ρ, T)
    #κ += ContinuumOpacity.He_II_ff.(number_densities["He_III"], nₑ, νs, ρ, T)
    # ContinuumOpacity.Heminus_ff is only valid for λ ≥ 5063 Å
    #κ += ContinuumOpacity.Heminus_ff.(number_densities["He_I"]/partition_funcs["He_I"](T),
    #                                  nₑ, νs, ρ, T)
    
    #electron scattering
    κ .+= ContinuumOpacity.electron_scattering(nₑ, ρ)
    
    κ
end


"""
    blackbody(T, λ)

The value of the Planck blackbody function for temperature `T` at wavelength `λ`.
"""
function blackbody(T, λ)
    h = hplanck_cgs
    c = c_cgs
    k = kboltz_cgs

    2*h*c^2/λ^5 * 1/(exp(h*c/λ/k/T) - 1)
end

"""
    trapezoid_rule(xs, fs)

Approximate the integral from x₁ to x₂ of f(x) with the trapezoid rule given x-values `xs` and f(x)
values `fs`.

This should be good enough to numerically solve the transport equation, since model atmospheres
usually have carefully chosen knots.  We probably want to add higher-order aproximations later.
"""
function trapezoid_rule(xs, fs)
    Δs = diff(xs)
    weights = [0 ; Δs] + [Δs ; 0]
    sum(0.5 * weights .* fs)
end<|MERGE_RESOLUTION|>--- conflicted
+++ resolved
@@ -25,13 +25,9 @@
 
 Uses solar abundances scaled by `metallicity` and for those not provided.
 """
-<<<<<<< HEAD
-function synthesize(atm, linelist, λs::AbstractVector{F}, metallicity::F=0.0; vmic=1.0, 
+
+function synthesize(atm, linelist, λs::AbstractVector{F}; metallicity::F=0.0, vmic=1.0, 
                     abundances=Dict(), line_window::F=10.0, cntm_step=1.0::F,
-=======
-function synthesize(atm, linelist, λs::AbstractVector{F}; metallicity::F=0.0, vmic=1.0,
-                    abundances=Dict(), line_window::F=10.0, 
->>>>>>> 1c92d6ec
                     ionization_energies=ionization_energies, 
                     partition_funcs=partition_funcs,
                     equilibrium_constants=equilibrium_constants) where F <: AbstractFloat

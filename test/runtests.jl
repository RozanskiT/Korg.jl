using Korg, Test, HDF5, ForwardDiff, FiniteDiff

@testset "Korg tests" begin

# tools for testing: assert_allclose and assert_allclose_grid
include("utilities.jl") 

# tests for specific parts of the code broken out into their own files. As you add tests, do it 
# this way.
include("cubic_splines.jl")
include("transfer.jl")
include("species.jl")
include("interval.jl")
include("continuum_absorption.jl") # test this after the "Interval" testset
include("partition_funcs.jl")
include("statmech.jl")
include("linelist.jl")
include("fit.jl")
include("autodiff.jl")
include("autodiffable_conv.jl")
include("atmosphere.jl")

@testset "atomic data" begin 
    @test (Korg.MAX_ATOMIC_NUMBER 
            == length(Korg.atomic_masses) 
            == length(Korg.asplund_2009_solar_abundances) 
            == length(Korg.asplund_2020_solar_abundances) 
            == length(Korg.grevesse_2007_solar_abundances) 
            == length(Korg.magg_2022_solar_abundances))

    @test (Korg.get_mass(Korg.Formula("CO")) ≈ 
           Korg.get_mass(Korg.Formula("C")) + Korg.get_mass(Korg.Formula("O")))
    @test Korg.get_mass(Korg.Formula("C2")) ≈ 2Korg.get_mass(Korg.Formula("C"))
end

@testset "ionization energies" begin
    @test length(Korg.ionization_energies) == 92
    @test Korg.ionization_energies[Korg.atomic_numbers["H"]] == [13.5984, -1.000, -1.000]
    @test Korg.ionization_energies[Korg.atomic_numbers["Ru"]] == [7.3605, 16.760, 28.470]
    @test Korg.ionization_energies[Korg.atomic_numbers["U"]] == [6.1940, 11.590, 19.800]
end

@testset "move_bounds" begin
    a = 0.5 .+ (1:9)
    for lb in [1, 3, 9], ub in [1, 5, 9]
        @test Korg.move_bounds(a, lb, ub, 5., 2.) == (3, 6)
        @test Korg.move_bounds(a, lb, ub, 0., 3.) == (1, 2)
        @test Korg.move_bounds(a, lb, ub, 6., 4.) == (2, 9)
        @test Korg.move_bounds(collect(a), lb, ub, 5., 2.) == (3, 6)
        @test Korg.move_bounds(collect(a), lb, ub, 0., 3.) == (1, 2)
        @test Korg.move_bounds(collect(a), lb, ub, 6., 4.) == (2, 9)
    end

    a = 1:10
    @test Korg.move_bounds(a, 0, 0, 5.5, 0.1) == (6, 5)

    a = [3:5, 11:0.5:12.5, 16:20]
    @test Korg.move_bounds(a, 0, 0, -1, 1) == (1, 0)
    @test Korg.move_bounds(a, 0, 0, 3, 1) == (1, 2)
    @test Korg.move_bounds(a, 0, 0, 5, 6) == (1, 4)
    @test Korg.move_bounds(a, 0, 0, 12.5, 0.6) == (6, 7)
    @test Korg.move_bounds(a, 0, 0, 50, 5) == (13, 12)

    # check that indices are appropriately out of order when the range is outside a
    for a in [1:10, collect(1:10), [1:5, 6:10]]
        @test Korg.move_bounds(a, 1, 1, 13.5, 0.2) == (11, 10)
        @test Korg.move_bounds(a, 1, 1, -5, 0.2) == (1, 0)
    end
end

@testset "line profiles" begin
    @testset "generic line profile" begin
        Δ = 0.01
        wls = (4750 : Δ : 5250) * 1e-8
        Δ *= 1e-8
        amplitude = 7.0
        for σ in [1e-7, 1e-8, 1e-9], γ in [3e-8, 3e-9, 3e-10]
            ϕ = Korg.line_profile.(5e-5, σ, γ, amplitude, wls)
            # the profile isn't perfectly monotonic because the approximation has "seams" at v=5
            # this allows for slight nonmonotonicity
            @test all(diff(ϕ[1:Int(ceil(end/2))]) .> -1e-3*maximum(ϕ))
            @test all(diff(ϕ[Int(ceil(end/2)) : end]) .< 1e-3*maximum(ϕ))
            @test 0.98 < sum(ϕ .* Δ)/amplitude < 1
        end
    end

    @testset "hydrogen stark profiles" begin
        # This test data was generated with Korg.hydrogen_line_absorption shortly
        # after writing the function. This data is consistent with the results
        # produced by the Fortran code distributed with Stehle & Hutcheon 1999
        fname = "data/lyman_absorption.h5"
        αs_ref = h5read(fname,  "profile")

        fid = h5open(fname) 
        T = HDF5.read_attribute(fid["profile"], "T")
        ne = HDF5.read_attribute(fid["profile"], "ne")
       nH_I = HDF5.read_attribute(fid["profile"], "nH_I")
        wls = (HDF5.read_attribute(fid["profile"], "start_wl") :
               HDF5.read_attribute(fid["profile"], "wl_step") : 
               HDF5.read_attribute(fid["profile"], "stop_wl") )
        close(fid)

        αs = zeros(length(wls))
        Korg.hydrogen_line_absorption!(αs, [wls], 9000.0, ne, nH_I, 0.0,
                                       Korg.default_partition_funcs[Korg.species"H_I"](log(9000.0)), 
                                       0.0, 15e-7, use_MHD=false) 
        @test assert_allclose_grid(αs_ref, αs, [("λ", wls*1e8, "Å")]; atol=5e-9)

        #make sure that H line absorption doesn't return NaNs on inputs where it used to
        αs = zeros(length(wls))
        wls = 3800 : 0.01 : 4200
        Korg.hydrogen_line_absorption!(αs, [wls], 9000.0, 1.1e16, 1, 0.0,
                                       Korg.default_partition_funcs[Korg.species"H_I"](log(9000.0)), 0.0, 15e-7)
        @assert all(.! isnan.(αs))
    end
end

<<<<<<< HEAD
@testset "atmosphere" begin
    @testset "plane-parallel atmosphere" begin
        #the MARCS solar model atmosphere
        atm = Korg.read_model_atmosphere("data/sun.mod")
        @test atm isa Korg.PlanarAtmosphere
        @test length(atm.layers) == 56
        @test issorted([l.temp for l in atm.layers])
        @test atm.layers[1].tau_5000 ≈ 0.00001209483645
        @test atm.layers[1].z == 6.931E+07
        @test atm.layers[1].temp == 4066.8
        @test atm.layers[1].electron_number_density ≈ 3.769664452210607e10
        @test atm.layers[1].number_density ≈ 4.75509171357701e14

        # just make sure these don't error
        Korg.get_tau_5000s(atm)
        Korg.get_zs(atm)
        Korg.get_temps(atm)
        Korg.get_electron_number_densities(atm)
        Korg.get_number_densities(atm)
    end
    @testset "spherical atmosphere" begin
        atm = Korg.read_model_atmosphere(
                "data/s6000_g+1.0_m0.5_t05_st_z+0.00_a+0.00_c+0.00_n+0.00_o+0.00_r+0.00_s+0.00.mod")
        @test atm isa Korg.ShellAtmosphere
        @test length(atm.layers) == 56 
        @test issorted([l.temp for l in atm.layers])
        @test atm.R == 2.5827E+12
        @test atm.layers[1].tau_5000 ≈ 4.584584692493259e-5
        @test atm.layers[1].z == 2.222e11
        @test atm.layers[1].temp == 3935.2
        @test atm.layers[1].electron_number_density ≈ 1.7336231777439526e8
        @test atm.layers[1].number_density ≈ 1.5411190391302566e12
    end

    @testset "atmosphere type conversion" begin
        atm = Korg.read_model_atmosphere("data/sun.mod")
        atm2 = Korg.PlanarAtmosphere(Korg.ShellAtmosphere(atm, 7e10)) #arbitrary radius
        @test atm.layers == atm2.layers

        atm = Korg.read_model_atmosphere(
                "data/s6000_g+1.0_m0.5_t05_st_z+0.00_a+0.00_c+0.00_n+0.00_o+0.00_r+0.00_s+0.00.mod")
        atm2 = Korg.ShellAtmosphere(Korg.PlanarAtmosphere(atm), 1.0)
        @test [l.tau_5000 for l in atm.layers]                == [l.tau_5000 for l in atm2.layers]
        @test [l.z for l in atm.layers]                       == [l.z for l in atm2.layers]
        @test [l.temp for l in atm.layers]                    == [l.temp for l in atm2.layers]
        @test [l.number_density for l in atm.layers]          == [l.number_density for l in atm2.layers]
        @test [l.electron_number_density for l in atm.layers] == [l.electron_number_density for l in atm2.layers]
    end


    @testset "model atmosphere interpolation" begin
        @testset "methods are equivalent" begin
            teff = 5000.0
            logg = 4.0
            m_H = 0.1
            alpha_H = 0.2
            C_H = 0.3
            atm1 = interpolate_marcs(teff, logg, m_H, alpha_H - m_H, C_H - m_H)
            A_X = format_A_X(m_H, alpha_H, Dict("C"=>C_H); solar_abundances=Korg.grevesse_2007_solar_abundances)
            atm2 = interpolate_marcs(teff, logg, A_X)

            @test assert_allclose(Korg.get_tau_5000s(atm1), Korg.get_tau_5000s(atm2); rtol=1e-6)
            @test assert_allclose(Korg.get_zs(atm1), Korg.get_zs(atm2); rtol=1e-6)
            @test assert_allclose(Korg.get_temps(atm1), Korg.get_temps(atm2); rtol=1e-7)
            @test assert_allclose(Korg.get_electron_number_densities(atm1), Korg.get_electron_number_densities(atm2); rtol=1e-6)
            @test assert_allclose(Korg.get_number_densities(atm1), Korg.get_number_densities(atm2); rtol=1e-6)
        end

        @testset "grid points" begin
            # calling the interpolator on grid points should return the same atmosphere
            atm1 = Korg.read_model_atmosphere("data/s5000_g+3.0_m1.0_t02_st_z+0.00_a+0.00_c+0.00_n+0.00_o+0.00_r+0.00_s+0.00.mod")
            atm2 = Korg.interpolate_marcs(5000, 3.0)

            # values are not precisely identical.  I think this is due to slightly different solar mixtures.
            @test assert_allclose(Korg.get_tau_5000s(atm1), Korg.get_tau_5000s(atm2); rtol=2e-3)
            @test assert_allclose(Korg.get_zs(atm1), Korg.get_zs(atm2); rtol=1e-3)
            @test assert_allclose(Korg.get_temps(atm1), Korg.get_temps(atm2); rtol=2e-4)
            @test assert_allclose(Korg.get_electron_number_densities(atm1), Korg.get_electron_number_densities(atm2); rtol=1e-3)
            @test assert_allclose(Korg.get_number_densities(atm1), Korg.get_number_densities(atm2); rtol=2e-4)
        end
    end
end
=======
>>>>>>> 6b03e33d

@testset "synthesis" begin

    @testset "abundances" begin
        @test (format_A_X() 
                == format_A_X(0)
                == format_A_X(0, 0)
                == format_A_X(Dict{String, Float64}())
                == format_A_X(Dict{Int, Float64}())
                == format_A_X(0, Dict(1=>0.0); solar_relative=true)
                == format_A_X(0, 0, Dict(1=>0.0); solar_relative=true)
                == format_A_X(0, Dict("H"=>0.0); solar_relative=true)
                == format_A_X(0, Dict(1=>12.0); solar_relative=false)
                == format_A_X(0, Dict("H"=>12.0); solar_relative=false))
        
        # make sure silly H abundances are caught
        @test_throws ArgumentError format_A_X(0.0, Dict("H"=>0); solar_relative=false)
        @test_throws ArgumentError format_A_X(0.0, Dict(1=>0); solar_relative=false)
        @test_throws ArgumentError format_A_X(0.0, Dict("H"=>12); solar_relative=true)
        @test_throws ArgumentError format_A_X(0.0, Dict(1=>12); solar_relative=true)

        atol = 1e-5
        @test Korg.get_alpha_H(format_A_X(0.1)) ≈ 0.1 atol=atol
        @test Korg.get_alpha_H(format_A_X(0.0, 0.1)) ≈ 0.1 atol=atol
        @test Korg.get_alpha_H(format_A_X(-0.2)) ≈ -0.2 atol=atol
        @test Korg.get_alpha_H(format_A_X(-2, -0.2)) ≈ -0.2 atol=atol
        @test Korg.get_metals_H(format_A_X(0.1)) ≈ 0.1 atol=atol
        @test Korg.get_metals_H(format_A_X(-0.2)) ≈ -0.2 atol=atol
        @test Korg.get_metals_H(format_A_X(0.1, 0.5)) ≈ 0.1 atol=atol
        @test Korg.get_metals_H(format_A_X(-0.2, 0.5)) ≈ -0.2 atol=atol
        @test Korg.get_metals_H(Korg.grevesse_2007_solar_abundances; 
                                solar_abundances=Korg.grevesse_2007_solar_abundances) ≈ 0 atol=atol
        @test Korg.get_alpha_H(Korg.grevesse_2007_solar_abundances;
                               solar_abundances=Korg.grevesse_2007_solar_abundances) ≈ 0 atol=atol

        @test format_A_X(1.1) != format_A_X(1.1, 0)
        @test format_A_X(1.1)[50] == format_A_X(1.1, 0)[50] == format_A_X(-1, -2, Dict(50=>1.1))[50]

        @testset for metallicity in [0.0, 0.5], abundances in [Dict(), Dict("C"=>1.1)], solar_relative in [true, false]
            A_X = format_A_X(metallicity, abundances; 
                                       solar_abundances=Korg.asplund_2020_solar_abundances,
                                       solar_relative=solar_relative)

            #correct absolute abundances?
            if "C" in keys(abundances)
                if solar_relative
                    @test A_X[6] ≈ Korg.asplund_2020_solar_abundances[6] + 1.1
                else
                    @test A_X[6] ≈ 1.1
                end
            end
            @test A_X[7:end] ≈ Korg.asplund_2020_solar_abundances[7:end] .+ metallicity
            @test A_X[1:2] == Korg.asplund_2020_solar_abundances[1:2]
        end
    end
end

@testset "LSF" begin
    wls = 5900:0.35:6100
    R = 1800.0
    spike_ind = 286 #in the middle
    flux = zeros(length(wls))
    flux[spike_ind] = 5.0

    # should't matter if you split wls into 2 ranges
    @test Korg.compute_LSF_matrix([5900:0.35:5935, 5935.35:0.35:6100], wls, R) ≈ Korg.compute_LSF_matrix(wls, wls, R) 

    # should't matter if R is a function
    @test Korg.compute_LSF_matrix(wls, wls, wl->R) ≈ Korg.compute_LSF_matrix(wls, wls, R) 

    # synth_wls can be a slightly fuzzy grid
    obs_wls = 5000 : 1.0 : 5010
    range_wls = 5000 : 0.01 : 5010
    array_wls = collect(range_wls) # range -> array
    array_wls[2:end-1] .+= 1e-8 * ones(length(range_wls)-2) # slighly perturb (except the endpoints)
    @test Korg.compute_LSF_matrix(array_wls, obs_wls, R) ≈ Korg.compute_LSF_matrix(range_wls, obs_wls, R) 
    @test_throws ArgumentError Korg.compute_LSF_matrix(array_wls, obs_wls, R; step_tolerance=1e-9)

    convF = Korg.apply_LSF(flux, wls, R)
    convF_5sigma = Korg.apply_LSF(flux, wls, R; window_size=5)
    convF_mat = Korg.compute_LSF_matrix(wls, wls, R) * flux
    convF_mat5 = Korg.compute_LSF_matrix(wls, wls, R; window_size=5) * flux
    convF_mat_vec = Korg.compute_LSF_matrix([5900:0.35:5935, 5935.35:0.35:6100], wls, R) * flux
    convF_changing_R = Korg.apply_LSF(flux, wls, wl->wl/6000*R)
    convF_mat_changing_R = Korg.compute_LSF_matrix(wls, wls, wl->wl/6000*R) * flux

    @test convF_mat_changing_R ≈ convF_changing_R rtol=1e-10

    downsampled_wls = 5950:0.4:6050
    convF_mat_downsample = Korg.compute_LSF_matrix(wls, downsampled_wls, R; window_size=5) * flux

    # normalized?
    @test sum(flux) ≈ sum(convF)  rtol=1e-3
    @test sum(flux) ≈ sum(convF_5sigma) rtol=1e-3
    @test sum(flux) ≈ sum(convF_mat) rtol=1e-3
    @test sum(flux) ≈ sum(convF_mat5) rtol=1e-3
    @test sum(flux) ≈ sum(convF_mat5) rtol=1e-3
    @test sum(flux) ≈ sum(convF_mat_vec) rtol=1e-3
    @test sum(flux) ≈ sum(convF_changing_R) rtol=1e-3
    @test sum(flux) ≈ sum(convF_mat_changing_R) rtol=1e-3
    @test sum(flux) * step(wls) ≈ sum(convF_mat_downsample) * step(downsampled_wls) rtol=1e-3

    # preserves line center?
    @test argmax(convF) == spike_ind
    @test argmax(convF_5sigma) == spike_ind
    @test argmax(convF_mat) == spike_ind
    @test argmax(convF_mat5) == spike_ind
    @test argmax(convF_mat_vec) == spike_ind
    @test argmax(convF_changing_R) == spike_ind
    @test argmax(convF_mat_changing_R) == spike_ind

    # make sure the default window_size values are OK
    @test assert_allclose(convF, convF_mat5; atol=1e-4)
    @test assert_allclose(convF_5sigma, convF_mat5; atol=1e-4)
    @test assert_allclose(convF_mat, convF_mat5; atol=1e-4)

    # but also check that they are definitely doing something
    @test !(convF ≈ convF_5sigma)
    @test !(convF_mat ≈ convF_mat5)
end

@testset "rotation" begin
    # this implementation is less accurate than the one in Korg, but it produces correct-ish results
    function naive_apply_rotation(flux, wls::R, vsini, ε=0.6) where R <: AbstractRange
        vsini *= 1e5 # km/s to cm/s
        newFtype = promote_type(eltype(flux), eltype(wls), typeof(vsini), typeof(ε))
        newF = zeros(newFtype, length(flux))
        
        c1 = 2(1-ε)
        c2 = π * ε / 2
        
        # step(wls) makes things normalized on the grid, and the factor of v_L in Gray becomes Δλrot 
        # (because we are working in wavelenths) and moves inside the loop
        denominator = π * (1-ε/3) / step(wls) 
        
        for i in 1:length(flux)
            Δλrot = wls[i] * vsini / Korg.c_cgs
            nwls = Int(floor(Δλrot / step(wls)))
            window = max(1, i-nwls) : min(length(flux), i+nwls)
                    
            x = (wls[i] .- wls[window]) ./ Δλrot
            one_less_x2 = @. 1 - x^2
            
            @. newF[window] .+= flux[i] * (c1*sqrt(one_less_x2) + c2*one_less_x2) / (denominator * Δλrot)
        end
        newF
    end

    wls = 4090:0.01:5010
    flux = zeros(length(wls))
    flux[990:1010] .= 1

    @testset for vsini in [0.0, 1e-10, 1.0, 5.0, 10.0, 20.0], ε in [0.1, 0.6, 0.9]
        # also test handling of multiple wl ranges
        @testset for wls in [wls, [4090:0.01:5007, 5007.01:0.01:5010]]
            rflux = Korg.apply_rotation(flux, wls, vsini, ε)
            rflux2 = Korg.apply_rotation(flux, wls * 1e-8, vsini, ε)


            # rotational kernel is normalized
            @test sum(flux) ≈ sum(rflux) rtol=1e-2
            @test sum(flux) ≈ sum(rflux2) rtol=1e-2

            @test rflux == rflux2 # wl units shouldn't matter

            if vsini > 1.0 && wls isa AbstractRange
                @test assert_allclose_grid(rflux, naive_apply_rotation(flux, wls, vsini, ε), 
                                           [("λ", wls*1e8, "Å")]; atol=1e-2, print_rachet_info=false)
            end
        end
    end
end

@testset "air <--> vacuum" begin
    wls = collect(2000.0:π:10000.0)
    @test Korg.vacuum_to_air.(Korg.air_to_vacuum.(wls)) ≈ wls rtol=1e-3
    @test Korg.air_to_vacuum.(Korg.vacuum_to_air.(wls)) ≈ wls rtol=1e-3

    #try it in cgs
    wls .*= 1e8
    @test Korg.vacuum_to_air.(Korg.air_to_vacuum.(wls)) ≈ wls rtol=1e-3
    @test Korg.air_to_vacuum.(Korg.vacuum_to_air.(wls)) ≈ wls rtol=1e-3

    #units should be automatically chosen
    @test Korg.vacuum_to_air.(Korg.air_to_vacuum.(wls*1e-8)*1e8) ≈ wls rtol=1e-3
    @test Korg.air_to_vacuum.(Korg.vacuum_to_air.(wls*1e-8)*1e8) ≈ wls rtol=1e-3
    @test Korg.vacuum_to_air.(Korg.air_to_vacuum.(wls)*1e8)*1e-8 ≈ wls rtol=1e-3
    @test Korg.air_to_vacuum.(Korg.vacuum_to_air.(wls)*1e8)*1e-8 ≈ wls rtol=1e-3
end

@testset "synthesize wavelength handling" begin
    atm = read_model_atmosphere("data/sun.mod")
    wls = 15000:0.01:15500
    A_X = format_A_X()
    @test synthesize(atm, [], A_X, 15000, 15500).wavelengths ≈ wls
    @test synthesize(atm, [], A_X, 15000, 15500; air_wavelengths=true).wavelengths ≈ Korg.air_to_vacuum.(wls)
    @test_throws ArgumentError synthesize(atm, [], A_X, 15000, 15500; air_wavelengths=true, 
                                          wavelength_conversion_warn_threshold=1e-20)
    @test_throws ArgumentError synthesize(atm, [], A_X, 2000, 8000, air_wavelengths=true)

    # test multiple line windows
    r1 = 5000:0.01:5001
    r2 = 6000:0.01:6001
    sol1 = synthesize(atm, [], A_X, [r1]; hydrogen_lines=true)
    sol2 = synthesize(atm, [], A_X, [r2]; hydrogen_lines=true)
    sol3 = synthesize(atm, [], A_X, [r1, r2]; hydrogen_lines=true)

    @test sol1.wavelengths == sol3.wavelengths[sol3.subspectra[1]]
    @test sol2.wavelengths == sol3.wavelengths[sol3.subspectra[2]]
    @test sol1.flux == sol3.flux[sol3.subspectra[1]]
    @test sol2.flux == sol3.flux[sol3.subspectra[2]]
end

@testset "line buffer" begin
    #strong line at 4999 Å
    line1 = Korg.Line(4999e-8, 1.0, Korg.species"Na I", 0.0)
    #strong line at 4997 Å
    line2 = Korg.Line(4997e-8, 1.0, Korg.species"Na I", 0.0)
    atm = read_model_atmosphere("data/sun.mod")

    #use a 2 Å line buffer so only line1 in included
    sol_no_lines = synthesize(atm, [], format_A_X(), 5000, 5000; line_buffer=2.0) #synthesize at 5000 Å only
    sol_one_lines = synthesize(atm, [line1], format_A_X(), 5000, 5000; line_buffer=2.0) 
    sol_two_lines = synthesize(atm, [line1, line2], format_A_X(), 5000, 5000; line_buffer=2.0) 

    @test sol_no_lines.flux != sol_one_lines.flux
    @test sol_two_lines.flux == sol_one_lines.flux
end

@testset "linelists" begin
    atm = read_model_atmosphere("data/sun.mod")

    # iterate over fns, not lists, because they make the output of the test suite way too long
    @testset for linelist_fn in [Korg.get_VALD_solar_linelist, 
                                 Korg.get_APOGEE_DR17_linelist,
                                 Korg.get_GALAH_DR3_linelist]
        linelist = linelist_fn()
        @test issorted(linelist, by=l->l.wl)

        # make sure things run (types have caused problems in the past)
        synthesize(atm, linelist, format_A_X(), 5000, 5000)
    end
end

end #top-level testset<|MERGE_RESOLUTION|>--- conflicted
+++ resolved
@@ -114,92 +114,6 @@
         @assert all(.! isnan.(αs))
     end
 end
-
-<<<<<<< HEAD
-@testset "atmosphere" begin
-    @testset "plane-parallel atmosphere" begin
-        #the MARCS solar model atmosphere
-        atm = Korg.read_model_atmosphere("data/sun.mod")
-        @test atm isa Korg.PlanarAtmosphere
-        @test length(atm.layers) == 56
-        @test issorted([l.temp for l in atm.layers])
-        @test atm.layers[1].tau_5000 ≈ 0.00001209483645
-        @test atm.layers[1].z == 6.931E+07
-        @test atm.layers[1].temp == 4066.8
-        @test atm.layers[1].electron_number_density ≈ 3.769664452210607e10
-        @test atm.layers[1].number_density ≈ 4.75509171357701e14
-
-        # just make sure these don't error
-        Korg.get_tau_5000s(atm)
-        Korg.get_zs(atm)
-        Korg.get_temps(atm)
-        Korg.get_electron_number_densities(atm)
-        Korg.get_number_densities(atm)
-    end
-    @testset "spherical atmosphere" begin
-        atm = Korg.read_model_atmosphere(
-                "data/s6000_g+1.0_m0.5_t05_st_z+0.00_a+0.00_c+0.00_n+0.00_o+0.00_r+0.00_s+0.00.mod")
-        @test atm isa Korg.ShellAtmosphere
-        @test length(atm.layers) == 56 
-        @test issorted([l.temp for l in atm.layers])
-        @test atm.R == 2.5827E+12
-        @test atm.layers[1].tau_5000 ≈ 4.584584692493259e-5
-        @test atm.layers[1].z == 2.222e11
-        @test atm.layers[1].temp == 3935.2
-        @test atm.layers[1].electron_number_density ≈ 1.7336231777439526e8
-        @test atm.layers[1].number_density ≈ 1.5411190391302566e12
-    end
-
-    @testset "atmosphere type conversion" begin
-        atm = Korg.read_model_atmosphere("data/sun.mod")
-        atm2 = Korg.PlanarAtmosphere(Korg.ShellAtmosphere(atm, 7e10)) #arbitrary radius
-        @test atm.layers == atm2.layers
-
-        atm = Korg.read_model_atmosphere(
-                "data/s6000_g+1.0_m0.5_t05_st_z+0.00_a+0.00_c+0.00_n+0.00_o+0.00_r+0.00_s+0.00.mod")
-        atm2 = Korg.ShellAtmosphere(Korg.PlanarAtmosphere(atm), 1.0)
-        @test [l.tau_5000 for l in atm.layers]                == [l.tau_5000 for l in atm2.layers]
-        @test [l.z for l in atm.layers]                       == [l.z for l in atm2.layers]
-        @test [l.temp for l in atm.layers]                    == [l.temp for l in atm2.layers]
-        @test [l.number_density for l in atm.layers]          == [l.number_density for l in atm2.layers]
-        @test [l.electron_number_density for l in atm.layers] == [l.electron_number_density for l in atm2.layers]
-    end
-
-
-    @testset "model atmosphere interpolation" begin
-        @testset "methods are equivalent" begin
-            teff = 5000.0
-            logg = 4.0
-            m_H = 0.1
-            alpha_H = 0.2
-            C_H = 0.3
-            atm1 = interpolate_marcs(teff, logg, m_H, alpha_H - m_H, C_H - m_H)
-            A_X = format_A_X(m_H, alpha_H, Dict("C"=>C_H); solar_abundances=Korg.grevesse_2007_solar_abundances)
-            atm2 = interpolate_marcs(teff, logg, A_X)
-
-            @test assert_allclose(Korg.get_tau_5000s(atm1), Korg.get_tau_5000s(atm2); rtol=1e-6)
-            @test assert_allclose(Korg.get_zs(atm1), Korg.get_zs(atm2); rtol=1e-6)
-            @test assert_allclose(Korg.get_temps(atm1), Korg.get_temps(atm2); rtol=1e-7)
-            @test assert_allclose(Korg.get_electron_number_densities(atm1), Korg.get_electron_number_densities(atm2); rtol=1e-6)
-            @test assert_allclose(Korg.get_number_densities(atm1), Korg.get_number_densities(atm2); rtol=1e-6)
-        end
-
-        @testset "grid points" begin
-            # calling the interpolator on grid points should return the same atmosphere
-            atm1 = Korg.read_model_atmosphere("data/s5000_g+3.0_m1.0_t02_st_z+0.00_a+0.00_c+0.00_n+0.00_o+0.00_r+0.00_s+0.00.mod")
-            atm2 = Korg.interpolate_marcs(5000, 3.0)
-
-            # values are not precisely identical.  I think this is due to slightly different solar mixtures.
-            @test assert_allclose(Korg.get_tau_5000s(atm1), Korg.get_tau_5000s(atm2); rtol=2e-3)
-            @test assert_allclose(Korg.get_zs(atm1), Korg.get_zs(atm2); rtol=1e-3)
-            @test assert_allclose(Korg.get_temps(atm1), Korg.get_temps(atm2); rtol=2e-4)
-            @test assert_allclose(Korg.get_electron_number_densities(atm1), Korg.get_electron_number_densities(atm2); rtol=1e-3)
-            @test assert_allclose(Korg.get_number_densities(atm1), Korg.get_number_densities(atm2); rtol=2e-4)
-        end
-    end
-end
-=======
->>>>>>> 6b03e33d
 
 @testset "synthesis" begin
 

--- conflicted
+++ resolved
@@ -31,138 +31,6 @@
     @test Korg.ionization_energies[Korg.atomic_numbers["U"]] == [6.1940, 11.590, 19.800]
 end
 
-<<<<<<< HEAD
-@testset "lines" begin
-    @testset "linelists" begin 
-        @test_throws ArgumentError read_linelist("data/linelists/gfallvac08oct17.stub.dat";
-                                                          format="abc")
-
-        @testset "kurucz linelist parsing" begin
-            for fname in ["gfallvac08oct17.stub.dat", "gfallvac08oct17-missing-col.stub.dat"]
-                kurucz_ll = read_linelist("data/linelists/"*fname, format="kurucz")
-                @test issorted(kurucz_ll, by=l->l.wl)
-                @test length(kurucz_ll) == 987
-                @test kurucz_ll[1].wl ≈ 0.0007234041763337705
-                @test kurucz_ll[1].log_gf == -0.826
-                @test kurucz_ll[1].species == Korg.species"Be_II"
-                @test kurucz_ll[1].E_lower ≈ 17.360339371573698
-                @test kurucz_ll[1].gamma_rad ≈ 8.511380382023759e7
-                @test kurucz_ll[1].gamma_stark ≈ 0.003890451449942805
-                @test kurucz_ll[1].vdW ≈ 1.2302687708123812e-7
-            end
-        end
-
-        @testset "vald short format, ABO, missing params" begin
-            linelist = read_linelist("data/linelists/linelist.vald")
-            @test length(linelist) == 6
-            @test linelist[1].wl ≈ 3000.0414 * 1e-8
-            @test linelist[1].log_gf == -2.957
-            @test linelist[1].species == Korg.species"Fe_I"
-            @test linelist[1].E_lower ≈ 3.3014
-            @test linelist[1].gamma_rad ≈ 1.905460717963248e7
-            @test linelist[1].gamma_stark ≈ 0.0001230268770812381
-            @test linelist[1].vdW ≈ 4.6773514128719815e-8
-
-            #test imputation of missing broadening parameters
-            @test linelist[2].gamma_rad ≈ 818252.5391161365
-            @test linelist[2].gamma_stark == linelist[1].gamma_stark
-            @test linelist[2].vdW == linelist[1].vdW
-
-            @test linelist[3].gamma_rad == linelist[2].gamma_rad
-            @test linelist[3].gamma_stark ≈ 0.00019044182974029873
-            @test linelist[3].vdW == linelist[1].vdW
-
-            @test linelist[4].gamma_rad == linelist[1].gamma_rad
-            @test linelist[4].gamma_stark == linelist[3].gamma_stark
-            @test linelist[4].vdW == 9.953360714197118e-8
-
-            @test linelist[5].gamma_rad == linelist[1].gamma_rad
-            @test linelist[5].gamma_stark == linelist[1].gamma_stark
-            @test linelist[5].vdW == linelist[4].vdW
-
-            #ABO params
-            @test linelist[6].vdW[1] ≈ 1.3917417470792187e-14
-            @test linelist[6].vdW[2] ≈ 0.227
-        end
-
-        @testset "vald various formats" begin
-            short_all = read_linelist("data/linelists/short-extract-all.vald")
-            long_all_cm_air = read_linelist("data/linelists/long-extract-all-air-wavenumber.vald")
-            long_all_cm_air_noquotes = read_linelist("data/linelists/long-extract-all-air-wavenumber-noquotes.vald")
-            short_stellar = read_linelist("data/linelists/short-extract-stellar.vald")
-            long_stellar = read_linelist("data/linelists/long-extract-stellar.vald")
-
-            @test (length(short_all) == length(short_stellar) == length(long_all_cm_air) == 
-                   length(long_all_cm_air_noquotes) == length(long_stellar) == 2)
-
-            #these should be identical since there was no unit conversion
-            @test long_all_cm_air[1] == long_all_cm_air_noquotes[1]
-            @test short_all[1] == short_stellar[1] == long_stellar[1]
-
-            #when there was unit conversion, they should be approximately equal
-            @test short_all[1].wl ≈ long_all_cm_air[1].wl
-            @test short_all[1].log_gf == long_all_cm_air[1].log_gf
-            @test short_all[1].species == long_all_cm_air[1].species
-            @test short_all[1].E_lower ≈ long_all_cm_air[1].E_lower     atol=1e-3
-            @test short_all[1].gamma_rad == long_all_cm_air[1].gamma_rad
-            @test short_all[1].gamma_stark == long_all_cm_air[1].gamma_stark
-            @test short_all[1].vdW == long_all_cm_air[1].vdW
-        end
-
-        @testset "vald isotopic scaling" begin
-            short_all = read_linelist("data/linelists/isotopic_scaling/short-all-unscaled.vald")
-            long_all = read_linelist("data/linelists/isotopic_scaling/long-all-unscaled.vald")
-            short_stellar = read_linelist("data/linelists/isotopic_scaling/short-stellar-unscaled.vald")
-            long_stellar = read_linelist("data/linelists/isotopic_scaling/long-stellar-unscaled.vald")
-            scaled = read_linelist("data/linelists/isotopic_scaling/scaled.vald")
-            unscaled_lists = [short_all, long_all, short_stellar, long_stellar]
-
-            for list in unscaled_lists
-                for field in [:wl, :species, :E_lower, :gamma_rad, :gamma_stark, :vdW]
-                    @test getfield.(scaled, field) == getfield.(list, field)
-                end
-                for (line1, line2) in zip(scaled, list)
-                    @test line1.log_gf .≈ line2.log_gf rtol=1e-2
-                end
-            end
-
-            #make sure the default isotopic abundances sum to 1.
-            for (Z, isotopes) in Korg.isotopic_abundances
-                @test sum(values(isotopes)) ≈ 1
-            end
-        end
-
-        moog_linelist = read_linelist("data/linelists/s5eqw_short.moog"; format="moog")
-        @testset "moog linelist parsing" begin
-            @test issorted(moog_linelist, by=l->l.wl)
-            @test moog_linelist[1].wl ≈ 3729.807 * 1e-8
-            @test moog_linelist[1].log_gf ≈ -0.280
-            @test moog_linelist[1].species == Korg.species"Ti_I"
-            @test moog_linelist[2].E_lower ≈ 3.265
-        end
-    end
-
-    @testset "move_bounds" begin
-        a = 0.5 .+ (1:9)
-        for lb in [1, 3, 9], ub in [1, 5, 9]
-            @test Korg.move_bounds(a, lb, ub, 5., 2.) == (3, 6)
-            @test Korg.move_bounds(a, lb, ub, 0., 3.) == (1, 2)
-            @test Korg.move_bounds(a, lb, ub, 6., 4.) == (2, 9)
-            @test Korg.move_bounds(collect(a), lb, ub, 5., 2.) == (3, 6)
-            @test Korg.move_bounds(collect(a), lb, ub, 0., 3.) == (1, 2)
-            @test Korg.move_bounds(collect(a), lb, ub, 6., 4.) == (2, 9)
-        end
-
-        a = 1:10
-        @test Korg.move_bounds(a, 0, 0, 5.5, 0.1) == (6, 5)
-
-        a = [3:5, 11:0.5:12.5, 16:20]
-        @test Korg.move_bounds(a, 0, 0, -1, 1) == (1, 0)
-        @test Korg.move_bounds(a, 0, 0, 3, 1) == (1, 2)
-        @test Korg.move_bounds(a, 0, 0, 5, 6) == (1, 4)
-        @test Korg.move_bounds(a, 0, 0, 12.5, 0.6) == (6, 7)
-        @test Korg.move_bounds(a, 0, 0, 50, 5) == (1, 0)
-=======
 @testset "move_bounds" begin
     a = 0.5 .+ (1:9)
     for lb in [1, 3, 9], ub in [1, 5, 9]
@@ -172,8 +40,17 @@
         @test Korg.move_bounds(collect(a), lb, ub, 5., 2.) == (3, 6)
         @test Korg.move_bounds(collect(a), lb, ub, 0., 3.) == (1, 2)
         @test Korg.move_bounds(collect(a), lb, ub, 6., 4.) == (2, 9)
->>>>>>> 77aa1fbe
-    end
+    end
+
+    a = 1:10
+    @test Korg.move_bounds(a, 0, 0, 5.5, 0.1) == (6, 5)
+
+    a = [3:5, 11:0.5:12.5, 16:20]
+    @test Korg.move_bounds(a, 0, 0, -1, 1) == (1, 0)
+    @test Korg.move_bounds(a, 0, 0, 3, 1) == (1, 2)
+    @test Korg.move_bounds(a, 0, 0, 5, 6) == (1, 4)
+    @test Korg.move_bounds(a, 0, 0, 12.5, 0.6) == (6, 7)
+    @test Korg.move_bounds(a, 0, 0, 50, 5) == (1, 0)
 end
 
 @testset "line profiles" begin
@@ -202,7 +79,7 @@
         fid = h5open(fname) 
         T = HDF5.read_attribute(fid["profile"], "T")
         ne = HDF5.read_attribute(fid["profile"], "ne")
-        nH_I = HDF5.read_attribute(fid["profile"], "nH_I")
+       nH_I = HDF5.read_attribute(fid["profile"], "nH_I")
         wls = (HDF5.read_attribute(fid["profile"], "start_wl") :
                HDF5.read_attribute(fid["profile"], "wl_step") : 
                HDF5.read_attribute(fid["profile"], "stop_wl") )

using SSSynth
using Test

include("continuum_opacity.jl")

@testset "atomic data" begin 
    @test (Set(SSSynth.atomic_symbols) == Set(keys(SSSynth.atomic_masses))
             == Set(keys(SSSynth.solar_abundances)))
    @test SSSynth.get_mass("CO") ≈ SSSynth.get_mass("C") + SSSynth.get_mass("O")
    @test SSSynth.get_mass("C2") ≈ 2SSSynth.get_mass("C")
end

@testset "ionization energies" begin
    @test length(SSSynth.ionization_energies) == 92
    @test SSSynth.ionization_energies["H"] == [13.5984, -1.000, -1.000]
    @test SSSynth.ionization_energies["Ru"] == [7.3605, 16.760, 28.470]
    @test SSSynth.ionization_energies["U"] == [6.1940, 11.590, 19.800]
end


"""
Compute nₑ (number density of free electrons) in a pure Hydrogen atmosphere, where `nH_tot` is the
total number density of H I and H II (in cm⁻³), the temperature is `T`, and `HI_partition_val` is
the the value of the H I partition function.

This is a relatively naive implementation. More numerically stable solutions exist.
"""
function electron_ndens_Hplasma(nH_tot, T, H_I_partition_val = 2.0)
    # Define the Saha equation as: nₑ*n_{H II} / n_{H I} = RHS
    # coef ∼ 4.829e15
    coef = 2.0 * (2.0*π*SSSynth.electron_mass_cgs*SSSynth.kboltz_cgs / SSSynth.hplanck_cgs^2)^1.5
    RHS = coef * T^1.5 * exp(-SSSynth.RydbergH_eV/(SSSynth.kboltz_eV*T))/H_I_partition_val
    # In a pure Hydrogen atmosphere: nₑ = n_{H II}. The Saha eqn becomes:  nₑ²/(nH_tot - ne) = RHS
    # We recast the Saha eqn as: a*nₑ² + b*nₑ + c = 0 and compute the coefficients
    a, b, c = (1.0, RHS, -1*RHS*nH_tot)
    # solve quadratic equation. Since b is always positive and c is always negative:
    #    (-b + sqrt(b²-4*a*c))/(2*a) is always ≥ 0
    #    (-b - sqrt(b²-4*a*c))/(2*a) is always negative
    nₑ = (-b + sqrt(b*b-4*a*c))/(2*a)
    nₑ
end

@testset "O I-III and CN partition functions are monotonic in T" begin
    Ts = 1:100:10000
    @test issorted(SSSynth.partition_funcs["O_I"].(Ts))
    @test issorted(SSSynth.partition_funcs["O_II"].(Ts))
    @test issorted(SSSynth.partition_funcs["O_III"].(Ts))
    @test issorted(SSSynth.partition_funcs["CN_I"].(Ts))
end

@testset "stat mech" begin
    @testset "pure Hydrogen atmosphere" begin
        nH_tot = 1e15
        # specify χs and Us to decouple this testset from other parts of the code
        χs = Dict("H"=>[SSSynth.RydbergH_eV, -1.0, -1.0])
        Us = Dict(["H_I"=>(T -> 2.0), "H_II"=>(T -> 1.0)])
        # iterate from less than 1% ionized to more than 99% ionized
        for T in [3e3, 4e3, 5e3, 6e3, 7e3, 8e3, 9e3, 1e4, 1.1e4, 1.2e4, 1.3e4, 1.4e4, 1.5e5]
            nₑ = electron_ndens_Hplasma(nH_tot, T, 2.0)
            wII, wIII = SSSynth.saha_ion_weights(T, nₑ, "H", χs, Us)
            @test wIII ≈ 0.0 rtol = 1e-15
            rtol = (T == 1.5e5) ? 1e-9 : 1e-14
            @test wII/(1 + wII + wIII) ≈ (nₑ/nH_tot) rtol= rtol
        end
    end

    @testset "monotonic N ions Temperature dependence" begin
        weights = [SSSynth.saha_ion_weights(T, 1.0, "N", SSSynth.ionization_energies, 
                                            SSSynth.partition_funcs) for T in 1:100:10000]
        #N II + NIII grows with T === N I shrinks with T
        @test issorted(first.(weights) + last.(weights))
        
        # NIII grows with T
        @test issorted(last.(weights))
    end

    @testset "molecular equilibrium" begin
        #solar abundances
        abundances = SSSynth.get_absolute_abundances(SSSynth.atomic_symbols, 0.0, Dict())
        nₜ = 1e15 
        nₑ = 1e-3 * nₜ #arbitrary

        MEQs = SSSynth.molecular_equilibrium_equations(abundances, SSSynth.ionization_energies, 
                                                       SSSynth.partition_funcs, 
                                                       SSSynth.equilibrium_constants)

        #this should hold for the default atomic/molecular data
        @test Set(MEQs.atoms) == Set(SSSynth.atomic_symbols)

        n = SSSynth.molecular_equilibrium(MEQs, 5700.0, nₜ, nₑ)
        #make sure number densities are sensible
        @test n["C_III"] < n["C_II"] < n["C_I"] < n["H_II"] < n["H_I"]

        #total number of carbons is correct
        total_C = map(collect(keys(n))) do species
            if SSSynth.strip_ionization(species) == "C2"
                n[species] * 2
            elseif ((SSSynth.strip_ionization(species) == "C") || 
                    (SSSynth.ismolecule(species) && ("C" in SSSynth.get_atoms(species))))
                n[species]
            else
                0.0
            end
        end |> sum
        @test total_C ≈ abundances["C"] * nₜ
    end
end

@testset "lines" begin
    @testset "line lists" begin 
        @testset "species codes" begin
            @test SSSynth.parse_species_code("01.00") == "H_I"
            @test SSSynth.parse_species_code("01.0000") == "H_I"
            @test SSSynth.parse_species_code("02.01") == "He_II"
<<<<<<< HEAD
            @test SSSynth.parse_species_code("02.1000") == "He_II"
            @test SSSynth.parse_species_code("0608") == "CO_I"
            @test SSSynth.parse_species_code("0608.00") == "CO_I"
            @test_throws ArgumentError SSSynth.parse_species_code("06.05.04")
=======
            @test SSSynth.parse_species_code("0608") == "CO"
            @test_throws Exception SSSynth.parse_species_code("99.01")
            @test_throws ArgumentError SSSynth.parse_species_code("0809.01")
>>>>>>> cf4f16b2
        end

        @testset "strip ionization info" begin
            @test SSSynth.strip_ionization("H_I") == "H"
            @test SSSynth.strip_ionization("H_II") == "H"
            @test SSSynth.strip_ionization("CO") == "CO"
        end

        @testset "distinguish atoms from molecules" begin
            @test !SSSynth.ismolecule(SSSynth.strip_ionization("H_I"))
            @test !SSSynth.ismolecule(SSSynth.strip_ionization("H_II"))
            @test SSSynth.ismolecule(SSSynth.strip_ionization("CO"))

            @test !SSSynth.ismolecule("H_I")
            @test !SSSynth.ismolecule("H_II")
            @test SSSynth.ismolecule("CO")
        end

        @testset "break molecules into atoms" begin
            @test SSSynth.get_atoms("CO") == ("C", "O")
            @test SSSynth.get_atoms("C2") == ("C", "C")
            @test SSSynth.get_atoms("MgO") == ("Mg", "O")
            #nonsensical but it doesn't matter
            @test SSSynth.get_atoms("OMg") == ("O", "Mg")
            @test_throws ArgumentError SSSynth.get_atoms("hello world")
        end

        @test_throws ArgumentError SSSynth.read_line_list("data/gfallvac08oct17.stub.dat";
                                                          format="abc")

        kurucz_linelist = SSSynth.read_line_list("data/gfallvac08oct17.stub.dat")
        @testset "kurucz linelist parsing" begin
            @test issorted(kurucz_linelist, by=l->l.wl)
            @test length(kurucz_linelist) == 988
            @test kurucz_linelist[1].wl ≈ 72320.699 * 1e-8
            @test kurucz_linelist[1].log_gf == -0.826
            @test kurucz_linelist[1].species == "Be_II"
            @test kurucz_linelist[1].E_lower ≈ 17.360339371573698
            @test kurucz_linelist[1].log_gamma_rad == 7.93
            @test kurucz_linelist[1].log_gamma_stark == -2.41
            @test kurucz_linelist[1].log_gamma_vdW == -6.91
        end

        vald_linelist = SSSynth.read_line_list("data/Ylines.vald"; format="vald")
        @testset "vald linelist parsing" begin
            @test issorted(vald_linelist, by=l->l.wl)
            @test length(vald_linelist) == 4584
            @test vald_linelist[1].wl ≈ 3002.20106 * 1e-8
            @test vald_linelist[1].log_gf == -1.132
            @test vald_linelist[1].species == "Y_II"
            @test vald_linelist[1].E_lower ≈ 3.3757
            @test vald_linelist[1].log_gamma_rad == 8.620
            @test vald_linelist[1].log_gamma_stark == -5.580
            @test vald_linelist[1].log_gamma_vdW == -7.710
        end

        moog_linelist = SSSynth.read_line_list("data/s5eqw_short.moog"; format="moog")
        @testset "moog linelist parsing" begin
            @test issorted(moog_linelist, by=l->l.wl)
        end

        @test typeof(vald_linelist) == typeof(kurucz_linelist) == typeof(moog_linelist)
    end

    @testset "line profile" begin
        linelist = SSSynth.read_line_list("data/gfallvac08oct17.stub.dat")

        @test issorted(SSSynth.line_profile(5000.0, SSSynth.atomic_masses["Be"], 1e5, linelist[1], 
                                            72.30e-5 : 1e-10 : linelist[1].wl))
        @test issorted(SSSynth.line_profile(5000.0, SSSynth.atomic_masses["Be"], 0.0, linelist[1], 
                                            linelist[1].wl : 1e-10 : 72.35e-5), rev=true)

        Δ = 1e-9 #cm (== 0.1 Å)
        s =  sum(SSSynth.line_profile(5000.0, SSSynth.atomic_masses["Be"], 2e5, linelist[1],
                                      72.300e-5 : Δ : 72.350e-5))
        #must convert from cm^-1 to Å^-1
        @test 0.999 < s * Δ <= 1.0
    end
end

@testset "atmosphere" begin
    #the MARCS solar model atmosphere
    atmosphere = SSSynth.read_model_atmosphere("data/sun.krz")
    @test length(atmosphere) == 56
    @test issorted(first.(atmosphere))
    @test atmosphere[1].colmass == 9.747804143e-3
    @test atmosphere[1].temp == 4066.8
    @test atmosphere[1].electron_density == 3.76980e10
    @test atmosphere[1].number_density == 4.75478e14
    @test atmosphere[1].density == 1.00062e-9
end

@testset "synthesis" begin

    @testset "calculate absolute abundances" begin
        @test_throws ArgumentError SSSynth.get_absolute_abundances(["H"], 0.0, Dict("H"=>13))

        @testset for metallicity in [0.0, 1.0], A_X in [Dict(), Dict("C"=>9)]
            for elements in [SSSynth.atomic_symbols, ["H", "He", "C", "Ba"]]
                nxnt = SSSynth.get_absolute_abundances(elements, metallicity, A_X)

                #abundances for the right set of elementns
                @test Set(elements) == Set(keys(nxnt))

                #correct absolute abundances?
                if "C" in keys(A_X)
                    @test log10(nxnt["C"]/nxnt["H"]) + 12 ≈ 9
                end
                @test log10(nxnt["He"]/nxnt["H"]) + 12 ≈ SSSynth.solar_abundances["He"]
                @test log10(nxnt["Ba"]/nxnt["H"]) + 12 ≈ 
                    SSSynth.solar_abundances["Ba"] + metallicity

                #normalized?
                if elements == SSSynth.atomic_symbols
                    @test sum(values(nxnt)) ≈ 1
                else
                    @test sum(values(nxnt)) < 1
                end
            end
        end
    end

    @testset "trapezoid rule" begin
        #gaussian PDF should integral to 1.
        pdf(x) = exp(-1/2 * x^2) / sqrt(2π)
        xs = -10:0.1:10
        @test SSSynth.trapezoid_rule(xs, pdf.(xs) * 0.1) - 1.0 < 1e-5
    end
end

@testset "LSF" begin
    wls = 5000:0.35:6000
    R = 1800.0
    flux = zeros(Float64, length(wls))
    flux[500] = 5.0

    convF = SSSynth.constant_R_LSF(flux, wls, R)
    #normalized?
    @test sum(flux) ≈ sum(convF)

    #preserves line center?
    @test argmax(convF) == 500
end<|MERGE_RESOLUTION|>--- conflicted
+++ resolved
@@ -112,16 +112,11 @@
             @test SSSynth.parse_species_code("01.00") == "H_I"
             @test SSSynth.parse_species_code("01.0000") == "H_I"
             @test SSSynth.parse_species_code("02.01") == "He_II"
-<<<<<<< HEAD
             @test SSSynth.parse_species_code("02.1000") == "He_II"
             @test SSSynth.parse_species_code("0608") == "CO_I"
             @test SSSynth.parse_species_code("0608.00") == "CO_I"
             @test_throws ArgumentError SSSynth.parse_species_code("06.05.04")
-=======
-            @test SSSynth.parse_species_code("0608") == "CO"
             @test_throws Exception SSSynth.parse_species_code("99.01")
-            @test_throws ArgumentError SSSynth.parse_species_code("0809.01")
->>>>>>> cf4f16b2
         end
 
         @testset "strip ionization info" begin
